--- conflicted
+++ resolved
@@ -602,13 +602,8 @@
             return self.lat, self.lon
         url = 'https://nominatim.openstreetmap.org/search?q=' + urllib.parse.quote(self.postal) + '&format=json'
         # per terms of service set user agent
-<<<<<<< HEAD
         headers = {'User-Agent': 'FABRIC FIM Utility'}
         response = requests.get(url, headers=headers)
-=======
-        headers = {'User-Agent': 'FABRIC FIM Utility v2'}
-        response = requests.get(url, headers)
->>>>>>> 959cf32d
         if response.status_code != 200:
             raise LocationException(f"Unable to convert address to Lat/Lon via OpenStreetmaps due "
                                     f"to: {response.reason}")
