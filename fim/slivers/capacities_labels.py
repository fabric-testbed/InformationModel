--- conflicted
+++ resolved
@@ -349,21 +349,12 @@
         'inner_vlan': (r'[\d]{1,4}', "1234")
     }
     LAMBDA_VALIDATORS = {
-<<<<<<< HEAD
         'vlan': ((lambda v: True if 0 <= int(v) <= 4096 else False), "0-4096"),
         'inner_vlan': ((lambda v: True if 0 <= int(v) <= 4096 else False), "0-4096"),
         'vlan_range': ((lambda v: True if 0 <= int(v.split('-')[0]) <= 4096 and
                                           0 <= int(v.split('-')[1]) <= 4096 and
                                           int(v.split('-')[0]) <= int(v.split('-')[1]) else False),
                        "0-4096"),
-=======
-        'vlan': ((lambda v: True if 0 < int(v) <= 4096 else False), "1-4096"),
-        'inner_vlan': ((lambda v: True if 0 < int(v) <= 4096 else False), "1-4096"),
-        'vlan_range': ((lambda v: True if 0 < int(v.split('-')[0]) <= 4096 and
-                                         0 < int(v.split('-')[1]) <= 4096 and
-                                         int(v.split('-')[0]) < int(v.split('-')[1]) else False),
-                       "1-4096"),
->>>>>>> a46ca0dd
         'asn': ((lambda a: True if 0 < int(a) < 2**32 else False), "1-4294967295")
     }
 
