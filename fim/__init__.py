--- conflicted
+++ resolved
@@ -1,9 +1,4 @@
 """
 FABRIC Information Model library and utilities
 """
-<<<<<<< HEAD
-__VERSION__ = "1.9.0rc2"
-=======
-__VERSION__ = "1.8.3"
->>>>>>> cf6d7955
-__version__ = __VERSION__+__VERSION__ = "1.9.0rc2"