--- conflicted
+++ resolved
@@ -1,6 +1 @@
-#
-<<<<<<< HEAD
 __VERSION__ = "1.4.0b4"
-=======
-__VERSION__ = "1.4.0b2"
->>>>>>> ace1de6a
